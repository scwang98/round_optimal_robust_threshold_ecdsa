--- conflicted
+++ resolved
@@ -28,15 +28,8 @@
     let mut rand_gen = RandGen::new();
     rand_gen.set_seed(&seed);
 
-<<<<<<< HEAD
-    // let clgroup = CL_HSMqk::with_qnbits_rand_gen(300, 1, 150, &mut rand_gen, &Mpz::from(0i64), false);
-    let q = Mpz::from("115792089237316195423570985008687907852837564279074904382605163141518161494337");
-    let p = Mpz::from("307126547361479455776363358289094652456659445472555015285313978108911772453994393121737281899771296855331711282157372365381650595050737431181614209179534482878685149058925435516746110091569902634722648457893194549573125352544692628246417539107888220274197596750762918950313171653363048388220339836961016300046552735836221937239803178316864847981553571084505297041732522938006956128151480969542908613418859");
-    let clgroup = CL_HSMqk::new(&q, 1, &p, &Mpz::from(0i64), false);
-=======
     let q = Mpz::from("115792089237316195423570985008687907852837564279074904382605163141518161494337");
     let clgroup = CL_HSMqk::with_rand_gen(&q, 1, 150, &mut rand_gen, &Mpz::from(0i64), false);
->>>>>>> 9b8336b1
 
     let mut clsk = BTreeMap::<usize, SecretKey>::new();
     let mut clpk = BTreeMap::<usize, PublicKey>::new();
@@ -126,7 +119,7 @@
     mut rand_gen: RandGen,
     clpk: BTreeMap<usize, PublicKey>,
     mysk: SecretKey,
-) -> Result<(SignatureECDSA, Point<Secp256k1>), Error<M::SendError, M::ReceiveError>>
+) -> Result<(SignatureECDSA, Point<Secp256k1>), Error<M::SendError, M::ReceiveError>>`
     where
         M: Mpc<ProtocolMessage=Msg>,
 {
